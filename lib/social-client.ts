import { Actor, HttpAgent, type Identity } from "@dfinity/agent"
import { AuthClient } from "@dfinity/auth-client"
import { idlFactory } from "./ic/social.idl"
import { Principal } from "@dfinity/principal"
import { getIdentity, customFetch } from "./ic/agent"

<<<<<<< HEAD
const SOCIAL_CANISTER_ID = "ekhd5-baaaa-aaaac-qaitq-cai"
=======
const SOCIAL_CANISTER_ID = "ggbum-pyaaa-aaaap-qqcxq-cai"
>>>>>>> 5f301359

export interface PartnerProfile {
  principal: string
  name: string
  role: string
  xp: number
  onlineStatus: "online" | "away" | "offline"
  avatarColor: string
  initials: string
  lastActive: bigint
  studyStreak: number
  completedCourses: number
  joinedAt: bigint
}

export interface PartnerRequest {
  id: string
  from: string
  to: string
  message?: string
  timestamp: bigint
  status: "pending" | "accepted" | "declined"
}

export interface StudyGroup {
  id: string;
  name: string;
  description: string;
  createdBy: string;  // Principal as string
  members: string[];  // Array of principal strings
  maxMembers: number;
  isPublic: boolean;
  tags: string[];
  createdAt: bigint;  // ns since epoch
  lastActivity: bigint; // ns since epoch
  // Computed properties (not part of the canister type)
  memberCount: number;
  isMember: boolean;
  owner: string;      // Alias for createdBy
  creator?: string;   // Alias for createdBy (backward compatibility)
}

class SocialClient {
  private actor: any = null;
  private identity: Identity | null = null;
  
  // Helper to generate a random color
  private getRandomColor(): string {
    const colors = ['#FF6B6B', '#4ECDC4', '#45B7D1', '#96CEB4', '#FFEEAD', '#D4A5A5', '#9B786F', '#A4C2A5'];
    return colors[Math.floor(Math.random() * colors.length)];
  }
  
  // Helper to get initials from name
  private getInitials(name: string): string {
    return name
      .split(' ')
      .map(part => part[0])
      .join('')
      .toUpperCase()
      .substring(0, 2);
  }

  public setIdentity(identity: Identity | null) {
    this.identity = identity;
    this.actor = null; // Reset actor so it's recreated with the new identity
  }

  private _verifyCert() {
    // No-op in production
  }

  private async customFetchWithBypass(input: RequestInfo | URL, init?: RequestInit) {
    try {
      // Handle both string URLs and Request objects
      const url = new URL(
        input instanceof Request ? input.url : input.toString(),
        'https://ic0.app'
      );
      
      console.log(`[SocialClient] Making request to: ${url.toString()}`, {
        method: init?.method,
        headers: init?.headers ? Object.fromEntries(new Headers(init.headers).entries()) : {}
      });
      
      // Use the custom fetch from agent.ts which is configured for mainnet
      const response = await customFetch(url, {
        ...init,
        headers: {
          ...init?.headers,
          'Content-Type': 'application/cbor',
          'Accept': 'application/cbor'
        }
      });
      
      return response;
    } catch (error) {
      console.error('[SocialClient] Error in custom fetch:', error);
      throw error;
    }
  }

  private async getActor() {
    if (this.actor) return this.actor;

    if (!this.identity) {
      console.warn('No identity set for social client');
      return null;
    }

    try {
      const identity = this.identity;
      console.log('[SocialClient] Using identity principal:', identity.getPrincipal().toText());

      // Always use mainnet IC endpoint
      const host = 'https://ic0.app';
      console.log('[SocialClient] Initializing with host:', host);
      console.log('[SocialClient] Using canister ID:', SOCIAL_CANISTER_ID);

      // Configure the HTTP agent with our custom fetch
      const agent = new HttpAgent({
        identity,
        host,
        fetch: this.customFetchWithBypass.bind(this)
      });

      console.log('[SocialClient] Creating actor...');
      this.actor = Actor.createActor(idlFactory, {
        agent,
        canisterId: SOCIAL_CANISTER_ID,
      });

      return this.actor;
    } catch (error) {
      const errorMessage = error instanceof Error ? error.message : 'Unknown error occurred';
      console.error('[SocialClient] Failed to create actor:', error);
      throw new Error(`Failed to initialize actor: ${errorMessage}`);
    }
  }

  async sendPartnerRequest(to: string, message?: string): Promise<string> {
    try {
      const actor = await this.getActor()
      if (!actor) throw new Error("Actor not available")

      const result = await actor.sendPartnerRequest(Principal.fromText(to), message || '')
      if ("ok" in result) {
        return result.ok;
      } else {
        throw new Error(result.err);
      }
    } catch (error) {
      console.error("Error sending partner request:", error)
      throw error
    }
  }

  private mapToPartnerProfile(partner: any): PartnerProfile | null {
    try {
      if (!partner || typeof partner !== 'object') {
        console.warn('Invalid partner data:', partner);
        return null;
      }

      const currentTimestamp = BigInt(Date.now()) * BigInt(1_000_000); // Convert to nanoseconds
      
      // Handle onlineStatus which comes as an object from the backend
      let onlineStatus: 'online' | 'away' | 'offline' = 'offline';
      if (partner.onlineStatus) {
        if (typeof partner.onlineStatus === 'object') {
          if ('online' in partner.onlineStatus) onlineStatus = 'online';
          else if ('away' in partner.onlineStatus) onlineStatus = 'away';
          else if ('offline' in partner.onlineStatus) onlineStatus = 'offline';
        } else if (typeof partner.onlineStatus === 'string') {
          onlineStatus = partner.onlineStatus as 'online' | 'away' | 'offline';
        }
      }

      // Convert principal to string if it's a Principal object
      const principal = partner.principal?.toString ? 
        partner.principal.toString() : 
        (typeof partner.principal === 'string' ? partner.principal : '');
      
      return {
        principal,
        name: partner.name?.toString() || 'Unknown User',
        role: partner.role?.toString() || 'member',
        xp: typeof partner.xp === 'bigint' ? Number(partner.xp) : 
            typeof partner.xp === 'number' ? partner.xp : 0,
        onlineStatus,
        avatarColor: typeof partner.avatarColor === 'string' 
          ? partner.avatarColor 
          : this.getRandomColor(),
        initials: typeof partner.initials === 'string' 
          ? partner.initials 
          : this.getInitials(partner.name?.toString() || 'UU'),
        lastActive: partner.lastActive 
          ? (typeof partner.lastActive === 'bigint' 
              ? partner.lastActive 
              : BigInt(Number(partner.lastActive) || 0)) 
          : currentTimestamp,
        studyStreak: typeof partner.studyStreak === 'number' 
          ? partner.studyStreak 
          : 0,
        completedCourses: typeof partner.completedCourses === 'number' 
          ? partner.completedCourses 
          : 0,
        joinedAt: partner.joinedAt
          ? (typeof partner.joinedAt === 'bigint'
              ? partner.joinedAt
              : BigInt(Number(partner.joinedAt) || 0))
          : currentTimestamp - BigInt(30 * 24 * 60 * 60 * 1_000_000_000) // Default to 30 days ago if not provided
      };
    } catch (error) {
      console.error('Error mapping partner profile:', error, 'Raw data:', partner);
      return null;
    }
  }

  async getMyPartners(): Promise<PartnerProfile[]> {
    try {
      const actor = await this.getActor();
      if (!actor) {
        console.warn('No actor available, using fallback partners');
        return this.getFallbackPartners();
      }

      // Get partners from the canister
      const result = await actor.getMyPartners();
      
      // Ensure result is an array
      if (!Array.isArray(result)) {
        console.warn('Unexpected response format from getMyPartners:', result);
        return this.getFallbackPartners();
      }

      // Debug log the raw response
      console.log('Raw partners response:', JSON.stringify(result, null, 2));

      // Map and filter out any null values
      const mappedPartners = result
        .map(partner => {
          try {
            const mapped = this.mapToPartnerProfile(partner);
            if (!mapped) {
              console.warn('Failed to map partner profile:', partner);
            } else if (!('joinedAt' in mapped)) {
              console.warn('Mapped partner missing joinedAt:', mapped);
            }
            return mapped;
          } catch (error) {
            console.error('Error mapping partner:', error, 'Partner data:', partner);
            return null;
          }
        })
        .filter((p): p is PartnerProfile => p !== null);

      if (mappedPartners.length === 0) {
        console.warn('No valid partners found in response, using fallback');
        return this.getFallbackPartners();
      }

      return mappedPartners;
    } catch (error) {
      console.warn("Error getting partners, using fallback:", error);
      return this.getFallbackPartners();
    }
  }

  async getPartnerRequests(): Promise<PartnerRequest[]> {
    try {
      const actor = await this.getActor()
      if (!actor) return []

      const result = await actor.getPartnerRequests()
      return result
    } catch (error) {
      console.warn("Error getting partner requests:", error)
      return []
    }
  }

  async createStudyGroup(
    name: string,
    description: string,
    isPublic: boolean,
    tags: string[],
    maxMembers: number
  ): Promise<StudyGroup> {
    try {
      const actor = await this.getActor();
      if (!actor) throw new Error("Actor not available");
      
      // Convert values to the exact types expected by the backend
      const nameStr = String(name);
      const descriptionStr = String(description);
      const isPublicNat = isPublic ? 1n : 0n; // Convert boolean to 1n or 0n for Nat
      const tagsArray = Array.isArray(tags) ? tags.map(String) : [];
      const maxMembersNat = BigInt(Math.max(1, Number(maxMembers) || 10));
      
      // Call the canister with explicit type casting to match the backend
      const result = await (actor as any).createStudyGroup(
        nameStr,
        descriptionStr,
        isPublicNat,  // Pass as BigInt (1n or 0n)
        tagsArray,
        maxMembersNat
      );
      
      // Convert the result to a StudyGroup object
      return {
        id: result.id?.toString() || '',
        name: result.name?.toString() || '',
        description: result.description?.toString() || '',
        createdBy: result.createdBy?.toString() || '',
        members: Array.isArray(result.members) ? result.members.map((m: any) => m.toString()) : [],
        maxMembers: result.maxMembers ? Number(result.maxMembers) : 10,
        isPublic: result.isPublic === true || result.isPublic === 1 || result.isPublic === 1n,
        tags: Array.isArray(result.tags) ? result.tags.map(String) : [],
        createdAt: BigInt(result.createdAt || 0),
        lastActivity: BigInt(result.lastActivity || 0),
        memberCount: Array.isArray(result.members) ? result.members.length : 0,
        isMember: false,
        owner: result.owner?.toString() || result.createdBy?.toString() || ''
      };
    } catch (error) {
      console.error("Error creating study group:", error);
      throw error;
    }
  }

  async generateSamplePartners(): Promise<string> {
    try {
      const actor = await this.getActor()
      if (!actor) throw new Error("Actor not available")

      const result = await actor.generateSamplePartners()
      if ("ok" in result) {
        return result.ok
      } else {
        throw new Error(result.err)
      }
    } catch (error) {
      console.error("Error generating sample partners:", error)
      throw error
    }
  }

  async joinStudyGroup(groupId: string): Promise<void> {
    try {
      const actor = await this.getActor();
      if (!actor) throw new Error("Actor not available");
      
      const result = await actor.joinStudyGroup(Principal.fromText(groupId));
      if ("err" in result) {
        throw new Error(result.err);
      }
    } catch (error) {
      console.error("Error joining study group:", error);
      throw error;
    }
  }

  async leaveStudyGroup(groupId: string): Promise<void> {
    try {
      const actor = await this.getActor();
      if (!actor) throw new Error("Actor not available");
      
      const result = await actor.leaveStudyGroup(Principal.fromText(groupId));
      if ("err" in result) {
        throw new Error(result.err);
      }
    } catch (error) {
      console.error("Error leaving study group:", error);
      throw error;
    }
  }

  async getStudyGroups(): Promise<StudyGroup[]> {
    try {
      const actor = await this.getActor();
      if (!actor) {
        console.warn("Actor not available, cannot fetch study groups");
        return [];
      }
      
      // First try to get the user's groups
      let groups = [];
      try {
        const result = await actor.getMyStudyGroups();
        if (Array.isArray(result)) {
          groups = result;
        }
      } catch (error) {
        console.warn("getMyStudyGroups not implemented, trying fallback");
        // Fallback to empty array if not implemented
        return [];
      }
      
      // Convert the groups to the expected format
      return groups.map((group: any) => ({
        id: group.id?.toString() || '',
        name: group.name?.toString() || 'Unnamed Group',
        description: group.description?.toString() || '',
        createdBy: group.createdBy?.toString() || '',
        members: group.members?.map((m: any) => m.toString()) || [],
        maxMembers: Number(group.maxMembers || 10),
        isPublic: group.isPublic === true || group.isPublic === 1 || group.isPublic === 'true',
        tags: Array.isArray(group.tags) ? group.tags.map(String) : [],
        createdAt: group.createdAt ? Number(group.createdAt / 1_000_000n) : Date.now(),
        lastActivity: group.lastActivity ? Number(group.lastActivity / 1_000_000n) : Date.now(),
        memberCount: group.members?.length || 0,
        isMember: group.members?.some((m: any) => m.toString() === this.identity?.getPrincipal()?.toString()) || false,
        owner: group.owner?.toString() || group.createdBy?.toString() || '',
      }));
    } catch (error) {
      console.error("Error getting study groups:", error);
      return [];
    }
  }

  private async getAllStudyGroups(): Promise<StudyGroup[]> {
    try {
      const actor = await this.getActor();
      if (!actor) throw new Error("Actor not available");
      
      // Get all study groups from the canister
      // First try to get the user's groups, fall back to empty array if not implemented
      let groups = [];
      try {
        const result = await actor.getMyStudyGroups();
        if (Array.isArray(result)) {
          groups = result;
        }
      } catch (error) {
        console.warn("getMyStudyGroups not implemented, using empty array");
      }

      const principalString = this.identity?.getPrincipal()?.toString() || '';

      return groups.map((group: any) => {
        // Convert Principal objects to strings
        const members = group.members?.map((m: any) => m.toString()) || [];
        const createdBy = group.createdBy?.toString() || '';
        
        // Convert ns to ms for JavaScript Date compatibility
        const createdAt = group.createdAt ? Number(group.createdAt / 1_000_000n) : 0;
        const lastActivity = group.lastActivity ? Number(group.lastActivity / 1_000_000n) : createdAt;
        
        return {
          // Core fields from canister
          id: group.id?.toString() || '',
          name: group.name?.toString() || 'Unnamed Group',
          description: group.description?.toString() || '',
          createdBy,
          members,
          maxMembers: Number(group.maxMembers || 10),
          isPublic: group.isPublic === true,
          tags: group.tags?.map((t: any) => t.toString()) || [],
          createdAt: group.createdAt || 0n,
          lastActivity: group.lastActivity || group.createdAt || 0n,
          
          // Computed fields
          memberCount: members.length,
          isMember: principalString ? members.includes(principalString) : false,
          owner: createdBy,  // Alias for createdBy
          creator: createdBy // Alias for backward compatibility
        } satisfies StudyGroup;
      });
    } catch (error) {
      console.error("Error getting all study groups:", error);
      return [];
    }
  }

  private getFallbackPartners(): PartnerProfile[] {
    const currentTime = BigInt(Date.now()) * BigInt(1_000_000);
    return [
      {
        principal: '2vxsx-fae',
        name: 'Sarah Chen',
        role: 'Frontend Developer',
        xp: 15420,
        onlineStatus: 'online',
        avatarColor: this.getRandomColor(),
        initials: 'SC',
        lastActive: currentTime - BigInt(3600 * 1_000_000_000), // 1 hour ago
        studyStreak: 5,
        completedCourses: 12,
        joinedAt: currentTime - BigInt(90 * 24 * 60 * 60 * 1_000_000_000) // 90 days ago
      },
      {
        principal: '2vxsx-faf',
        name: 'Michael Rodriguez',
        role: 'Full Stack Engineer',
        xp: 22100,
        onlineStatus: 'away',
        avatarColor: this.getRandomColor(),
        initials: 'MR',
        lastActive: currentTime - BigInt(7200 * 1_000_000_000), // 2 hours ago
        studyStreak: 12,
        completedCourses: 8,
        joinedAt: currentTime - BigInt(60 * 24 * 60 * 60 * 1_000_000_000) // 60 days ago
      },
      {
        principal: '2vxsx-fag',
        name: 'Emily Watson',
        role: 'Backend Developer',
        xp: 18750,
        onlineStatus: 'online',
        avatarColor: this.getRandomColor(),
        initials: 'EW',
        lastActive: currentTime - BigInt(1800 * 1_000_000_000), // 30 minutes ago
        studyStreak: 7,
        completedCourses: 10,
        joinedAt: currentTime - BigInt(30 * 24 * 60 * 60 * 1_000_000_000) // 30 days ago
      }
    ];
  }
}

// Export the social client instance
export const socialClient = new SocialClient();

// Helper functions that use the social client
export async function getMyPartners(): Promise<PartnerProfile[]> {
  return socialClient.getMyPartners();
}

export async function sendPartnerRequest(principal: string, message?: string): Promise<string> {
  return socialClient.sendPartnerRequest(principal, message);
}

export async function getStudyGroups(): Promise<StudyGroup[]> {
  return socialClient.getStudyGroups();
}

export async function createStudyGroup(
  name: string,
  description: string,
  isPublic: boolean,
  tags: string[],
  maxMembers: number
): Promise<StudyGroup> {
  return socialClient.createStudyGroup(name, description, isPublic, tags, maxMembers);
}

export async function joinStudyGroup(groupId: string): Promise<void> {
  return socialClient.joinStudyGroup(groupId);
}

export async function leaveStudyGroup(groupId: string): Promise<void> {
  return socialClient.leaveStudyGroup(groupId);
}<|MERGE_RESOLUTION|>--- conflicted
+++ resolved
@@ -4,11 +4,7 @@
 import { Principal } from "@dfinity/principal"
 import { getIdentity, customFetch } from "./ic/agent"
 
-<<<<<<< HEAD
-const SOCIAL_CANISTER_ID = "ekhd5-baaaa-aaaac-qaitq-cai"
-=======
 const SOCIAL_CANISTER_ID = "ggbum-pyaaa-aaaap-qqcxq-cai"
->>>>>>> 5f301359
 
 export interface PartnerProfile {
   principal: string
